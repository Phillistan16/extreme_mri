import argparse
import logging
import numpy as np
import sigpy as sp
from math import ceil
from tqdm.auto import tqdm
from multi_scale_low_rank_image import MultiScaleLowRankImage

try:
    import mkl
    mkl.set_num_threads(1)
except:
    pass


class MultiScaleLowRankRecon:
    r"""Multi-scale low rank reconstruction.

    Considers the objective function,

    .. math::
        f(l, r) = sum_t \| ksp_t - \mathcal{A}(L, R_t) \|_2^2 +
        \lambda ( \| L \|_F^2 + \| R_t \|_F^2)

    where :math:`\mathcal{A}_t` is the forward operator for time :math:`t`.

    Args:
        ksp (array): k-space measurements of shape (C, num_tr, num_ro, D).
            where C is the number of channels,
            num_tr is the number of TRs, num_ro is the readout points,
            and D is the number of spatial dimensions.
        coord (array): k-space coordinates of shape (num_tr, num_ro, D).
        dcf (array): density compensation factor of shape (num_tr, num_ro).
        mps (array): sensitivity maps of shape (C, N_D, ..., N_1).
            where (N_D, ..., N_1) represents the image shape.
        T (int): number of frames.
        lamda (float): regularization parameter.
        blk_widths (tuple of ints): block widths for multi-scale low rank.
        beta (float): step-size decay factor.
        sgw (None or array): soft-gating weights.
            Shape should be compatible with dcf.
        device (sp.Device): computing device.
        comm (None or sp.Communicator): distributed communicator.
        seed (int): random seed.
        max_epoch (int): maximum number of epochs.
        decay_epoch (int): number of epochs to decay step-size.
        max_power_iter (int): maximum number of power iteration.
        show_pbar (bool): show progress bar.

    """
    def __init__(self, ksp, coord, dcf, mps, T, lamda,
                 blk_widths=[32, 64, 128], beta=0.5, sgw=None,
                 device=sp.cpu_device, comm=None, seed=0,
                 max_epoch=60, decay_epoch=20, max_power_iter=5,
                 show_pbar=True):
        self.ksp = ksp
        self.coord = coord
        self.dcf = dcf
        self.mps = mps
        self.sgw = sgw
        self.blk_widths = blk_widths
        self.T = T
        self.lamda = lamda
        self.beta = beta
        self.device = sp.Device(device)
        self.comm = comm
        self.seed = seed
        self.max_epoch = max_epoch
        self.decay_epoch = decay_epoch
        self.max_power_iter = max_power_iter
        self.show_pbar = show_pbar and (comm is None or comm.rank == 0)

        np.random.seed(self.seed)
        self.xp = self.device.xp
        with self.device:
            self.xp.random.seed(self.seed)

        self.dtype = self.ksp.dtype
        self.C, self.num_tr, self.num_ro = self.ksp.shape
        self.tr_per_frame = self.num_tr // self.T
        self.img_shape = self.mps.shape[1:]
        self.D = len(self.img_shape)
        self.J = len(self.blk_widths)
        if self.sgw is not None:
            self.dcf *= np.expand_dims(self.sgw, -1)

        self.B = [self._get_B(j) for j in range(self.J)]
        self.G = [self._get_G(j) for j in range(self.J)]

        self._normalize()

    def _get_B(self, j):
        b_j = [min(i, self.blk_widths[j]) for i in self.img_shape]
        s_j = [(b + 1) // 2 for b in b_j]

        i_j = [ceil((i - b + s) / s) * s + b - s
               for i, b, s in zip(self.img_shape, b_j, s_j)]

        C_j = sp.linop.Resize(self.img_shape, i_j,
                              ishift=[0] * self.D, oshift=[0] * self.D)
        B_j = sp.linop.BlocksToArray(i_j, b_j, s_j)
        with self.device:
            w_j = sp.hanning(b_j, dtype=self.dtype, device=self.device)**0.5
        W_j = sp.linop.Multiply(B_j.ishape, w_j)
        return C_j * B_j * W_j

    def _get_G(self, j):
        b_j = [min(i, self.blk_widths[j]) for i in self.img_shape]
        s_j = [(b + 1) // 2 for b in b_j]

        i_j = [ceil((i - b + s) / s) * s + b - s
               for i, b, s in zip(self.img_shape, b_j, s_j)]
        n_j = [(i - b + s) // s for i, b, s in zip(i_j, b_j, s_j)]

        M_j = sp.prod(b_j)
        P_j = sp.prod(n_j)
        return M_j**0.5 + self.T**0.5 + (2 * np.log(P_j))**0.5

    def _normalize(self):
        with self.device:
            # Estimate maximum eigenvalue.
            coord_t = sp.to_device(self.coord[:self.tr_per_frame], self.device)
            dcf_t = sp.to_device(self.dcf[:self.tr_per_frame], self.device)
            F = sp.linop.NUFFT(self.img_shape, coord_t)
            W = sp.linop.Multiply(F.oshape, dcf_t)

            max_eig = sp.app.MaxEig(F.H * W * F, max_iter=self.max_power_iter,
                                    dtype=self.dtype, device=self.device,
                                    show_pbar=self.show_pbar).run()
            self.dcf /= max_eig

            # Estimate scaling.
            img_adj = 0
            dcf = sp.to_device(self.dcf, self.device)
            coord = sp.to_device(self.coord, self.device)
            for c in range(self.C):
                mps_c = sp.to_device(self.mps[c], self.device)
                ksp_c = sp.to_device(self.ksp[c], self.device)
                img_adj_c = sp.nufft_adjoint(ksp_c * dcf, coord, self.img_shape)
                img_adj_c *= self.xp.conj(mps_c)
                img_adj += img_adj_c

            if self.comm is not None:
                self.comm.allreduce(img_adj)

            img_adj_norm = self.xp.linalg.norm(img_adj).item()
            self.ksp /= img_adj_norm

    def _init_vars(self):
        self.L = []
        self.R = []
        for j in range(self.J):
            L_j_shape = self.B[j].ishape
            L_j = sp.randn(L_j_shape, dtype=self.dtype, device=self.device)
            L_j_norm = self.xp.sum(self.xp.abs(L_j)**2,
                                   axis=range(-self.D, 0), keepdims=True)**0.5
            L_j /= L_j_norm

            R_j_shape = (self.T, ) + L_j_norm.shape
            R_j = self.xp.zeros(R_j_shape, dtype=self.dtype)
            self.L.append(L_j)
            self.R.append(R_j)

    def _power_method(self):
        for it in range(self.max_power_iter):
            # R = A^H(y)^H L
            with tqdm(desc='PowerIter R {}/{}'.format(
                    it + 1, self.max_power_iter),
                      total=self.T, disable=not self.show_pbar, leave=True) as pbar:
                for t in range(self.T):
                    self._AHyH_L(t)
                    pbar.update()

            # Normalize R
            for j in range(self.J):
                R_j_norm = self.xp.sum(self.xp.abs(self.R[j])**2,
                                       axis=0, keepdims=True)**0.5
                self.R[j] /= R_j_norm

            # L = A^H(y) R
            with tqdm(desc='PowerIter L {}/{}'.format(
                    it + 1, self.max_power_iter),
                      total=self.T, disable=not self.show_pbar, leave=True) as pbar:
                for j in range(self.J):
                    self.L[j].fill(0)

                for t in range(self.T):
                    self._AHy_R(t)
                    pbar.update()

            # Normalize L.
            self.sigma = []
            for j in range(self.J):
                L_j_norm = self.xp.sum(self.xp.abs(self.L[j])**2,
                                       axis=range(-self.D, 0), keepdims=True)**0.5
                self.L[j] /= L_j_norm
                self.sigma.append(L_j_norm)

        for j in range(self.J):
<<<<<<< HEAD
            self.L[j] *= self.sigma[j]**0.5
            self.R[j] *= self.sigma[j]**0.5
=======
            self.L[j] *= sigma[j]**0.5
            self.R[j] *= sigma[j]**0.5
>>>>>>> c408abe5

    def _AHyH_L(self, t):
        # Download k-space arrays.
        tr_start = t * self.tr_per_frame
        tr_end = (t + 1) * self.tr_per_frame
        coord_t = sp.to_device(self.coord[tr_start:tr_end], self.device)
        dcf_t = sp.to_device(self.dcf[tr_start:tr_end], self.device)
        ksp_t = sp.to_device(self.ksp[:, tr_start:tr_end], self.device)

        # A^H(y_t)
        AHy_t = 0
        for c in range(self.C):
            mps_c = sp.to_device(self.mps[c], self.device)
            AHy_tc = sp.nufft_adjoint(dcf_t * ksp_t[c], coord_t,
                                      oshape=self.img_shape)
            AHy_tc *= self.xp.conj(mps_c)
            AHy_t += AHy_tc

        if self.comm is not None:
            self.comm.allreduce(AHy_t)

        for j in range(self.J):
            AHy_tj= self.B[j].H(AHy_t)
            self.R[j][t] = self.xp.sum(AHy_tj * self.xp.conj(self.L[j]),
                                       axis=range(-self.D, 0), keepdims=True)

    def _AHy_R(self, t):
        # Download k-space arrays.
        tr_start = t * self.tr_per_frame
        tr_end = (t + 1) * self.tr_per_frame
        coord_t = sp.to_device(self.coord[tr_start:tr_end], self.device)
        dcf_t = sp.to_device(self.dcf[tr_start:tr_end], self.device)
        ksp_t = sp.to_device(self.ksp[:, tr_start:tr_end], self.device)

        # A^H(y_t)
        AHy_t = 0
        for c in range(self.C):
            mps_c = sp.to_device(self.mps[c], self.device)
            AHy_tc = sp.nufft_adjoint(dcf_t * ksp_t[c], coord_t,
                                      oshape=self.img_shape)
            AHy_tc *= self.xp.conj(mps_c)
            AHy_t += AHy_tc

        if self.comm is not None:
            self.comm.allreduce(AHy_t)

        for j in range(self.J):
            AHy_tj = self.B[j].H(AHy_t)
            self.L[j] += AHy_tj * self.xp.conj(self.R[j][t])

    def run(self):
        with self.device:
            self._init_vars()
            self._power_method()
            self._sgd()

            if self.comm is None or self.comm.rank == 0:
                return MultiScaleLowRankImage(
                    (self.T, ) + self.img_shape,
                    [sp.to_device(L_j, sp.cpu_device) for L_j in self.L],
                    [sp.to_device(R_j, sp.cpu_device) for R_j in self.R])

    def _sgd(self):
        for self.epoch in range(self.max_epoch):
            desc = 'Epoch {}/{}'.format(self.epoch + 1, self.max_epoch)
            disable = not self.show_pbar
            total = self.T
            with tqdm(desc=desc, total=total,
                      disable=disable, leave=True) as pbar:
                loss = 0
                for i, t in enumerate(np.random.permutation(self.T)):
                    loss += self._update(t)
                    pbar.set_postfix(loss=loss * self.T / (i + 1))
                    pbar.update()

    def _update(self, t):
        # Form image.
        img_t = 0
        for j in range(self.J):
            img_t += self.B[j](self.L[j] * self.R[j][t])

        # Download k-space arrays.
        tr_start = t * self.tr_per_frame
        tr_end = (t + 1) * self.tr_per_frame
        coord_t = sp.to_device(self.coord[tr_start:tr_end], self.device)
        dcf_t = sp.to_device(self.dcf[tr_start:tr_end], self.device)
        ksp_t = sp.to_device(self.ksp[:, tr_start:tr_end], self.device)

        # Data consistency.
        e_t = 0
        loss_t = 0
        for c in range(self.C):
            mps_c = sp.to_device(self.mps[c], self.device)
            e_tc = sp.nufft(img_t * mps_c, coord_t)
            e_tc -= ksp_t[c]
            e_tc *= dcf_t**0.5
            loss_t += self.xp.linalg.norm(e_tc)**2
            e_tc *= dcf_t**0.5
            e_tc = sp.nufft_adjoint(e_tc, coord_t, oshape=self.img_shape)
            e_tc *= self.xp.conj(mps_c)
            e_t += e_tc

        if self.comm is not None:
            self.comm.allreduce(e_t)
            self.comm.allreduce(loss_t)

        loss_t = loss_t.item()

        # Compute gradient.
        for j in range(self.J):
            lamda_j = self.lamda * self.G[j]

            # Loss.
            loss_t += lamda_j / self.T * self.xp.linalg.norm(self.L[j]).item()**2
            loss_t += lamda_j * self.xp.linalg.norm(self.R[j][t]).item()**2
            if np.isinf(loss_t) or np.isnan(loss_t):
                raise OverflowError

            # L gradient.
            g_L_j = self.B[j].H(e_t)
            g_L_j *= self.xp.conj(self.R[j][t])
            g_L_j += lamda_j / self.T * self.L[j]
            g_L_j *= self.T

            # L precondition.
            R_j_norm2 = self.xp.sum(self.xp.abs(self.R[j])**2, axis=0)
            g_L_j /= self.J * R_j_norm2 + lamda_j
            g_L_j *= self.beta**(self.epoch // self.decay_epoch)

            # R gradient.
            g_R_jt = self.B[j].H(e_t)
            g_R_jt *= self.xp.conj(self.L[j])
            g_R_jt = self.xp.sum(g_R_jt, axis=range(-self.D, 0), keepdims=True)
            g_R_jt += lamda_j * self.R[j][t]

            # R precondition.
            L_j_norm2 = self.xp.sum(
                self.xp.abs(self.L[j])**2, axis=range(-self.D, 0), keepdims=True)
            g_R_jt /= self.J * L_j_norm2 + lamda_j

<<<<<<< HEAD
            # Precondition.
            g_L_j /= self.J * self.sigma[j] + lamda_j
            g_R_jt /= self.J * self.sigma[j] + lamda_j

            # Add.
            self.L[j] -= self.alpha * self.beta**(self.epoch // self.decay_epoch) * g_L_j
            self.R[j][t] -= self.alpha * g_R_jt
=======
            # Update.
            self.L[j] -= g_L_j
            self.R[j][t] -= g_R_jt
>>>>>>> c408abe5

        loss_t /= 2
        return loss_t


if __name__ == '__main__':

    parser = argparse.ArgumentParser(
        description='Multi-Scale Low rank reconstruction.')
    parser.add_argument('--blk_widths', type=int, nargs='+', default=[32, 64, 128],
                        help='Block widths for low rank.')
    parser.add_argument('--beta', type=float, default=0.5,
                        help='Step-size decay.')
    parser.add_argument('--max_epoch', type=int, default=60,
                        help='Maximum epochs.')
    parser.add_argument('--decay_epoch', type=int, default=20,
                        help='Decay epochs.')
    parser.add_argument('--max_power_iter', type=int, default=5,
                        help='Maximum power iterations.')
    parser.add_argument('--device', type=int, default=-1,
                        help='Computing device.')
    parser.add_argument('--multi_gpu', action='store_true',
                        help='Toggle multi-gpu. Require MPI. '
                        'Ignore device when toggled.')
    parser.add_argument('--sgw_file', type=str,
                        help='Soft gating weights.')

    parser.add_argument('ksp_file', type=str,
                        help='k-space file.')
    parser.add_argument('coord_file', type=str,
                        help='Coordinate file.')
    parser.add_argument('dcf_file', type=str,
                        help='Density compensation file.')
    parser.add_argument('mps_file', type=str,
                        help='Sensitivity maps file.')
    parser.add_argument('T', type=int,
                        help='Number of frames.')
    parser.add_argument('lamda', type=float,
                        help='Regularization. Recommend 1e-8 to start.')
    parser.add_argument('img_file', type=str,
                        help='Output image file.')

    args = parser.parse_args()
    logging.basicConfig(level=logging.DEBUG)

    ksp = np.load(args.ksp_file, 'r')
    coord = np.load(args.coord_file)
    dcf = np.load(args.dcf_file)
    mps = np.load(args.mps_file, 'r')

    comm = sp.Communicator()
    if args.multi_gpu:
        device = sp.Device(comm.rank)
    else:
        device = sp.Device(args.device)

    if args.sgw_file is not None:
        sgw = np.load(args.sgw_file)
    else:
        sgw = None

    # Split between nodes.
    ksp = ksp[comm.rank::comm.size].copy()
    mps = mps[comm.rank::comm.size].copy()

    app = MultiScaleLowRankRecon(ksp, coord, dcf, mps, args.T, args.lamda,
                                 sgw=sgw,
                                 blk_widths=args.blk_widths,
                                 beta=args.beta,
                                 max_epoch=args.max_epoch,
                                 decay_epoch=args.decay_epoch,
                                 max_power_iter=args.max_power_iter,
                                 device=device, comm=comm)
    img = app.run()

    if comm.rank == 0:
        img.save(args.img_file)<|MERGE_RESOLUTION|>--- conflicted
+++ resolved
@@ -197,13 +197,8 @@
                 self.sigma.append(L_j_norm)
 
         for j in range(self.J):
-<<<<<<< HEAD
             self.L[j] *= self.sigma[j]**0.5
             self.R[j] *= self.sigma[j]**0.5
-=======
-            self.L[j] *= sigma[j]**0.5
-            self.R[j] *= sigma[j]**0.5
->>>>>>> c408abe5
 
     def _AHyH_L(self, t):
         # Download k-space arrays.
@@ -344,7 +339,6 @@
                 self.xp.abs(self.L[j])**2, axis=range(-self.D, 0), keepdims=True)
             g_R_jt /= self.J * L_j_norm2 + lamda_j
 
-<<<<<<< HEAD
             # Precondition.
             g_L_j /= self.J * self.sigma[j] + lamda_j
             g_R_jt /= self.J * self.sigma[j] + lamda_j
@@ -352,11 +346,6 @@
             # Add.
             self.L[j] -= self.alpha * self.beta**(self.epoch // self.decay_epoch) * g_L_j
             self.R[j][t] -= self.alpha * g_R_jt
-=======
-            # Update.
-            self.L[j] -= g_L_j
-            self.R[j][t] -= g_R_jt
->>>>>>> c408abe5
 
         loss_t /= 2
         return loss_t
